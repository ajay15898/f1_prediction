--- conflicted
+++ resolved
@@ -53,32 +53,6 @@
 
 
 @st.cache_data(show_spinner=False)
-<<<<<<< HEAD
-def get_team_seasons(team: str) -> List[int]:
-    df = fetch_openf1(
-        "results",
-        {
-            "team_name": team,
-            "session_name": "Race",
-            "limit": 5000,
-        },
-    )
-    if df.empty or "season" not in df.columns:
-        return []
-
-    seasons = (
-        pd.to_numeric(df["season"], errors="coerce")
-        .dropna()
-        .astype(int)
-        .unique()
-        .tolist()
-    )
-    return sorted(seasons)
-
-
-@st.cache_data(show_spinner=False)
-=======
->>>>>>> d6bf7f60
 def get_team_results(season: int, team: str) -> pd.DataFrame:
     df = fetch_openf1(
         "results",
@@ -609,9 +583,6 @@
             st.metric("DNF Rate", f"{dnf_rate * 100:.1f}%")
 
 
-<<<<<<< HEAD
-def build_driver_race_filters(results: pd.DataFrame) -> Tuple[List[str], List[str]]:
-=======
 def build_sidebar(results: pd.DataFrame) -> Tuple[int, List[str], List[str]]:
     st.sidebar.header("Filters")
     available_seasons = list(range(2018, DEFAULT_SEASON + 1))
@@ -623,7 +594,6 @@
         else len(available_seasons) - 1,
     )
 
->>>>>>> d6bf7f60
     driver_options: List[str] = []
     format_func = None
     if not results.empty:
@@ -641,28 +611,11 @@
             driver_options = sorted(results["driver_code"].dropna().unique().tolist())
         elif "driver_name" in results.columns:
             driver_options = sorted(results["driver_name"].dropna().unique().tolist())
-<<<<<<< HEAD
-
-    driver_key = "driver_filters"
-    if driver_options:
-        st.session_state[driver_key] = [
-            code
-            for code in st.session_state.get(driver_key, driver_options)
-            if code in driver_options
-        ]
-    else:
-        st.session_state[driver_key] = []
-=======
->>>>>>> d6bf7f60
     selected_drivers = st.sidebar.multiselect(
         "Drivers",
         options=driver_options,
         default=driver_options,
         format_func=format_func,
-<<<<<<< HEAD
-        key=driver_key,
-=======
->>>>>>> d6bf7f60
     )
 
     race_options: List[str] = []
@@ -670,31 +623,12 @@
         race_options = (
             results.sort_values("round")["race_label"].dropna().unique().tolist()
         )
-<<<<<<< HEAD
-
-    race_key = "race_filters"
-    if race_options:
-        st.session_state[race_key] = [
-            race
-            for race in st.session_state.get(race_key, race_options)
-            if race in race_options
-        ]
-    else:
-        st.session_state[race_key] = []
-=======
->>>>>>> d6bf7f60
     selected_races = st.sidebar.multiselect(
         "Races",
         options=race_options,
         default=race_options,
-<<<<<<< HEAD
-        key=race_key,
-    )
-    return selected_drivers, selected_races
-=======
     )
     return season, selected_drivers, selected_races
->>>>>>> d6bf7f60
 
 
 def main() -> None:
@@ -703,61 +637,6 @@
         "OpenF1 results combined with FastF1 telemetry to unpack Ferrari's race weekends."
     )
 
-<<<<<<< HEAD
-    if "season_notice" in st.session_state:
-        st.info(st.session_state.pop("season_notice"))
-
-    available_seasons = get_team_seasons(TEAM_NAME)
-    if not available_seasons:
-        probe_years = list(range(DEFAULT_SEASON, max(DEFAULT_SEASON - 6, 2014), -1))
-        fallback_years: List[int] = []
-        for year in probe_years:
-            results = get_team_results(year, TEAM_NAME)
-            if not results.empty:
-                fallback_years.append(year)
-        available_seasons = sorted(set(fallback_years))
-
-    available_seasons = sorted({*available_seasons, DEFAULT_SEASON})
-    if not available_seasons:
-        available_seasons = [DEFAULT_SEASON]
-
-    default_season = (
-        DEFAULT_SEASON if DEFAULT_SEASON in available_seasons else available_seasons[-1]
-    )
-    season_key = "season_selection"
-    if season_key not in st.session_state:
-        st.session_state[season_key] = default_season
-
-    st.sidebar.header("Filters")
-    season = st.sidebar.selectbox(
-        "Season",
-        options=available_seasons,
-        key=season_key,
-    )
-
-    results = get_team_results(season, TEAM_NAME)
-    if results.empty:
-        fallback_season: Optional[int] = None
-        for candidate in reversed(available_seasons):
-            if candidate == season:
-                continue
-            candidate_results = get_team_results(candidate, TEAM_NAME)
-            if not candidate_results.empty:
-                fallback_season = candidate
-                break
-
-        if fallback_season is not None:
-            st.session_state["season_notice"] = (
-                f"No OpenF1 results available for {season}. Showing {fallback_season} instead."
-            )
-            st.session_state[season_key] = fallback_season
-            st.experimental_rerun()
-
-        st.error("No OpenF1 results available for the selected season.")
-        st.stop()
-
-    driver_filters, race_filters = build_driver_race_filters(results)
-=======
     initial_results = get_team_results(DEFAULT_SEASON, TEAM_NAME)
     season, driver_filters, race_filters = build_sidebar(initial_results)
 
@@ -765,7 +644,6 @@
     if results.empty:
         st.error("No OpenF1 results available for the selected season.")
         return
->>>>>>> d6bf7f60
 
     drivers = driver_filters or (
         results["driver_code"].dropna().unique().tolist()
